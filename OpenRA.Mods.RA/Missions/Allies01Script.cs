--- conflicted
+++ resolved
@@ -1,574 +1,297 @@
-<<<<<<< HEAD
-#region Copyright & License Information
-/*
- * Copyright 2007-2012 The OpenRA Developers (see AUTHORS)
- * This file is part of OpenRA, which is free software. It is made
- * available to you under the terms of the GNU General Public License
- * as published by the Free Software Foundation. For more information,
- * see COPYING.
- */
-#endregion
-
-using System.Collections.Generic;
-using System.Drawing;
-using System.Linq;
-using OpenRA.FileFormats;
-using OpenRA.Mods.RA.Activities;
-using OpenRA.Mods.RA.Air;
-using OpenRA.Network;
-using OpenRA.Traits;
-
-namespace OpenRA.Mods.RA.Missions
-{
-    class Allies01ScriptInfo : TraitInfo<Allies01Script>, Requires<SpawnMapActorsInfo> { }
-
-    class Allies01Script : IWorldLoaded, ITick
-    {
-        static readonly string[] objectives =
-        {
-            "Find Einstein.",
-            "Wait for the helicopter and extract Einstein."
-        };
-
-        int currentObjective;
-
-        Player allies;
-        Player soviets;
-
-        Actor insertionLZ;
-        Actor extractionLZ;
-        Actor lab;
-        Actor insertionLZEntryPoint;
-        Actor extractionLZEntryPoint;
-        Actor chinookExitPoint;
-        Actor shipSpawnPoint;
-        Actor shipMovePoint;
-        Actor einstein;
-        Actor einsteinChinook;
-        Actor tanya;
-        Actor attackEntryPoint1;
-        Actor attackEntryPoint2;
-
-        static readonly string[] taunts = { "laugh1.aud", "lefty1.aud", "cmon1.aud", "gotit1.aud" };
-
-        static readonly string[] ships = { "ca", "ca", "ca", "ca" };
-        static readonly string[] patrol = { "e1", "dog", "e1" };
-
-        static readonly string[] attackWave = { "e1", "e1", "e1", "e1", "e2", "e2", "e2", "e2", "dog" };
-        static readonly string[] lastAttackWaveAddition = { "3tnk", "e1", "e1", "e1", "e1", "e2", "e2", "e2", "e2" };
-        int currentAttackWaveFrameNumber;
-        int currentAttackWave;
-        const int einsteinChinookArrivesAtAttackWave = 5;
-
-        const int labRange = 5;
-        const string einsteinName = "einstein";
-        const string tanyaName = "e7";
-        const string chinookName = "tran";
-        const string signalFlareName = "flare";
-
-        void DisplayObjective()
-        {
-            Game.AddChatLine(Color.LimeGreen, "Objective", objectives[currentObjective]);
-            Sound.Play("bleep6.aud", 5);
-        }
-
-        void MissionFailed(Actor self, string text)
-        {
-            if (allies.WinState != WinState.Undefined)
-            {
-                return;
-            }
-            allies.WinState = WinState.Lost;
-            Game.AddChatLine(Color.Red, "Mission failed", text);
-            self.World.LocalShroud.Disabled = true;
-            Sound.Play("misnlst1.aud", 5);
-        }
-
-        void MissionAccomplished(Actor self, string text)
-        {
-            if (allies.WinState != WinState.Undefined)
-            {
-                return;
-            }
-            allies.WinState = WinState.Won;
-            Game.AddChatLine(Color.Blue, "Mission accomplished", text);
-            self.World.LocalShroud.Disabled = true;
-            Sound.Play("misnwon1.aud", 5);
-        }
-
-        public void Tick(Actor self)
-        {
-            if (allies.WinState != WinState.Undefined)
-            {
-                return;
-            }
-            // display current objective every so often
-            if (self.World.FrameNumber % 1500 == 1)
-            {
-                DisplayObjective();
-            }
-            // taunt every so often
-            if (self.World.FrameNumber % 1000 == 0)
-            {
-                Sound.Play(taunts[self.World.SharedRandom.Next(taunts.Length)]);
-            }
-            // take Tanya to the LZ
-            if (self.World.FrameNumber == 1)
-            {
-                FlyTanyaToInsertionLZ(self);
-                SendPatrol(self);
-            }
-            // objectives
-            if (currentObjective == 0)
-            {
-                if (AlliesControlLab(self))
-                {
-                    SpawnSignalFlare(self);
-                    Sound.Play("flaren1.aud", 5);
-                    SpawnEinsteinAtLab(self); // spawn Einstein once the area is clear
-                    Sound.Play("einok1.aud"); // "Incredible!" - Einstein
-                    SendShips(self);
-                    currentObjective++;
-                    DisplayObjective();
-                    currentAttackWaveFrameNumber = self.World.FrameNumber;
-                }
-                if (lab.Destroyed)
-                {
-                    MissionFailed(self, "Einstein was killed.");
-                }
-            }
-            else if (currentObjective == 1)
-            {
-                if (self.World.FrameNumber >= currentAttackWaveFrameNumber + 600)
-                {
-                    Sound.Play("enmyapp1.aud", 5);
-                    SendAttackWave(self, attackWave);
-                    currentAttackWave++;
-                    currentAttackWaveFrameNumber = self.World.FrameNumber;
-                    if (currentAttackWave >= einsteinChinookArrivesAtAttackWave)
-                    {
-                        SendAttackWave(self, lastAttackWaveAddition);
-                    }
-                    if (currentAttackWave == einsteinChinookArrivesAtAttackWave)
-                    {
-                        FlyEinsteinFromExtractionLZ(self);
-                    }
-                }
-                if (einsteinChinook != null && !self.World.Map.IsInMap(einsteinChinook.Location) && einsteinChinook.Trait<Cargo>().Passengers.Contains(einstein))
-                {
-                    MissionAccomplished(self, "Einstein was rescued.");
-                }
-                if (einstein.Destroyed)
-                {
-                    MissionFailed(self, "Einstein was killed.");
-                }
-            }
-            if (tanya.Destroyed)
-            {
-                MissionFailed(self, "Tanya was killed.");
-            }
-            ManageSovietOre();
-        }
-
-        void ManageSovietOre()
-        {
-            var res = soviets.PlayerActor.Trait<PlayerResources>();
-            res.TakeOre(res.Ore);
-            res.TakeCash(res.Cash);
-        }
-
-        void SpawnSignalFlare(Actor self)
-        {
-            self.World.CreateActor(signalFlareName, new TypeDictionary { new OwnerInit(allies), new LocationInit(extractionLZ.Location) });
-        }
-
-        void SendAttackWave(Actor self, IEnumerable<string> wave)
-        {
-            foreach (var unit in wave)
-            {
-                var spawnActor = self.World.SharedRandom.Next(2) == 0 ? attackEntryPoint1 : attackEntryPoint2;
-                var actor = self.World.CreateActor(unit, new TypeDictionary { new OwnerInit(soviets), new LocationInit(spawnActor.Location) });
-                Activity innerActivity;
-                if (einstein != null && einstein.IsInWorld)
-                {
-                    innerActivity = new Attack(Target.FromActor(einstein), 3);
-                }
-                else
-                {
-                    innerActivity = new Move.Move(extractionLZ.Location, 3);
-                }
-                actor.QueueActivity(new AttackMove.AttackMoveActivity(actor, innerActivity));
-            }
-        }
-
-        void SendPatrol(Actor self)
-        {
-            for (int i = 0; i < patrol.Length; i++)
-            {
-                var actor = self.World.CreateActor(patrol[i], new TypeDictionary { new OwnerInit(soviets), new LocationInit(insertionLZ.Location + new CVec(-1 + i, 10 + i * 2)) });
-                actor.QueueActivity(new Move.Move(insertionLZ.Location));
-            }
-        }
-
-        IEnumerable<Actor> UnitsNearActor(Actor self, Actor actor, int range)
-        {
-            return self.World.FindUnitsInCircle(actor.CenterLocation, Game.CellSize * range)
-                .Where(a => a.IsInWorld && a != self.World.WorldActor && !a.Destroyed && a.HasTrait<IMove>() && !a.Owner.NonCombatant);
-        }
-
-        bool AlliesControlLab(Actor self)
-        {
-            var units = UnitsNearActor(self, lab, labRange);
-            return units.Any() && units.All(a => a.Owner == allies);
-        }
-
-        void SpawnEinsteinAtLab(Actor self)
-        {
-            einstein = self.World.CreateActor(einsteinName, new TypeDictionary { new OwnerInit(allies), new LocationInit(lab.Location) });
-            einstein.QueueActivity(new Move.Move(lab.Location - new CVec(0, 2)));
-        }
-
-        void SendShips(Actor self)
-        {
-            for (int i = 0; i < ships.Length; i++)
-            {
-                var actor = self.World.CreateActor(ships[i],
-                    new TypeDictionary { new OwnerInit(allies), new LocationInit(shipSpawnPoint.Location + new CVec(i * 2, 0)) });
-                actor.QueueActivity(new Move.Move(shipMovePoint.Location + new CVec(i * 4, 0)));
-            }
-        }
-
-        void FlyEinsteinFromExtractionLZ(Actor self)
-        {
-            einsteinChinook = self.World.CreateActor(chinookName, new TypeDictionary { new OwnerInit(allies), new LocationInit(extractionLZEntryPoint.Location) });
-            einsteinChinook.QueueActivity(new HeliFly(extractionLZ.CenterLocation));
-            einsteinChinook.QueueActivity(new Turn(0));
-            einsteinChinook.QueueActivity(new HeliLand(true));
-            einsteinChinook.QueueActivity(new WaitFor(() => einsteinChinook.Trait<Cargo>().Passengers.Contains(einstein)));
-            einsteinChinook.QueueActivity(new Wait(150));
-            einsteinChinook.QueueActivity(new HeliFly(chinookExitPoint.CenterLocation));
-            einsteinChinook.QueueActivity(new RemoveSelf());
-        }
-
-        void FlyTanyaToInsertionLZ(Actor self)
-        {
-            tanya = self.World.CreateActor(false, tanyaName, new TypeDictionary { new OwnerInit(allies) });
-            var chinook = self.World.CreateActor(chinookName, new TypeDictionary { new OwnerInit(allies), new LocationInit(insertionLZEntryPoint.Location) });
-            chinook.Trait<Cargo>().Load(chinook, tanya);
-            chinook.QueueActivity(new HeliFly(insertionLZ.CenterLocation));
-            chinook.QueueActivity(new Turn(0));
-            chinook.QueueActivity(new HeliLand(true));
-            chinook.QueueActivity(new UnloadCargo());
-            chinook.QueueActivity(new CallFunc(() => Sound.Play("laugh1.aud")));
-            chinook.QueueActivity(new Wait(150));
-            chinook.QueueActivity(new HeliFly(chinookExitPoint.CenterLocation));
-            chinook.QueueActivity(new RemoveSelf());
-        }
-
-        public void WorldLoaded(World w)
-        {
-            allies = w.Players.Single(p => p.InternalName == "Allies");
-            soviets = w.Players.Single(p => p.InternalName == "Soviets");
-            var actors = w.WorldActor.Trait<SpawnMapActors>().Actors;
-            insertionLZ = actors["InsertionLZ"];
-            extractionLZ = actors["ExtractionLZ"];
-            lab = actors["Lab"];
-            insertionLZEntryPoint = actors["InsertionLZEntryPoint"];
-            chinookExitPoint = actors["ChinookExitPoint"];
-            extractionLZEntryPoint = actors["ExtractionLZEntryPoint"];
-            shipSpawnPoint = actors["ShipSpawnPoint"];
-            shipMovePoint = actors["ShipMovePoint"];
-            attackEntryPoint1 = actors["SovietAttackEntryPoint1"];
-            attackEntryPoint2 = actors["SovietAttackEntryPoint2"];
-            Game.MoveViewport(insertionLZ.Location.ToFloat2());
-            Sound.PlayMusic(Rules.Music["hell226m"]); // Hell March
-            Game.ConnectionStateChanged += StopMusic;
-        }
-
-        void StopMusic(OrderManager orderManager)
-        {
-            if (!orderManager.GameStarted)
-            {
-                Sound.StopMusic();
-                Game.ConnectionStateChanged -= StopMusic;
-            }
-        }
-    }
-}
-=======
-#region Copyright & License Information
-/*
- * Copyright 2007-2011 The OpenRA Developers (see AUTHORS)
- * This file is part of OpenRA, which is free software. It is made
- * available to you under the terms of the GNU General Public License
- * as published by the Free Software Foundation. For more information,
- * see COPYING.
- */
-#endregion
-
-using System.Collections.Generic;
-using System.Drawing;
-using System.Linq;
-using OpenRA.FileFormats;
-using OpenRA.Mods.RA.Activities;
-using OpenRA.Mods.RA.Air;
-using OpenRA.Network;
-using OpenRA.Traits;
-
-namespace OpenRA.Mods.RA.Missions
-{
-    public class Allies01ScriptInfo : TraitInfo<Allies01Script>, Requires<SpawnMapActorsInfo> { }
-
-    public class Allies01Script : IWorldLoaded, ITick
-    {
-        private static readonly string[] objectives =
-        {
-            "Find Einstein.",
-            "Wait for the helicopter and extract Einstein."
-        };
-
-        private int currentObjective;
-
-        private Player allies;
-        private Player soviets;
-
-        private ISound music;
-
-        private Actor insertionLZ;
-        private Actor extractionLZ;
-        private Actor lab;
-        private Actor insertionLZEntryPoint;
-        private Actor extractionLZEntryPoint;
-        private Actor chinookExitPoint;
-        private Actor shipSpawnPoint;
-        private Actor shipMovePoint;
-        private Actor einstein;
-        private Actor einsteinChinook;
-        private Actor tanya;
-        private Actor attackEntryPoint1;
-        private Actor attackEntryPoint2;
-
-        private static readonly string[] taunts = { "laugh1.aud", "lefty1.aud", "cmon1.aud", "gotit1.aud" };
-
-        private static readonly string[] ships = { "ca", "ca", "ca", "ca" };
-
-        private static readonly string[] attackWave = { "e1", "e1", "e1", "e1", "e2", "e2", "e2", "e2", "dog" };
-        private static readonly string[] lastAttackWaveAddition = { "3tnk", "e1", "e1", "e1", "e1", "e2", "e2", "e2", "e2" };
-        private int currentAttackWaveFrameNumber;
-        private int currentAttackWave;
-        private const int einsteinChinookArrivesAtAttackWave = 5;
-
-        private const int labRange = 5;
-        private const string einsteinName = "einstein";
-        private const string tanyaName = "e7";
-        private const string chinookName = "tran";
-        private const string signalFlareName = "flare";
-
-        private void NextObjective()
-        {
-            currentObjective++;
-        }
-
-        private void DisplayObjective()
-        {
-            Game.AddChatLine(Color.LimeGreen, "Objective", objectives[currentObjective]);
-            Sound.Play("bleep6.aud", 5);
-        }
-
-        private void MissionFailed(Actor self, string text)
-        {
-            if (allies.WinState != WinState.Undefined)
-            {
-                return;
-            }
-            allies.WinState = WinState.Lost;
-            Game.AddChatLine(Color.Red, "Mission failed", text);
-            self.World.LocalShroud.Disabled = true;
-            Sound.Play("misnlst1.aud", 5);
-        }
-
-        private void MissionAccomplished(Actor self, string text)
-        {
-            if (allies.WinState != WinState.Undefined)
-            {
-                return;
-            }
-            allies.WinState = WinState.Won;
-            Game.AddChatLine(Color.Blue, "Mission accomplished", text);
-            self.World.LocalShroud.Disabled = true;
-            Sound.Play("misnwon1.aud", 5);
-        }
-
-        public void Tick(Actor self)
-        {
-            if (allies.WinState != WinState.Undefined)
-            {
-                return;
-            }
-            // display current objective every so often
-            if (self.World.FrameNumber % 1500 == 1)
-            {
-                DisplayObjective();
-            }
-            // taunt every so often
-            if (self.World.FrameNumber % 1000 == 0)
-            {
-                Sound.Play(taunts[self.World.SharedRandom.Next(taunts.Length)]);
-            }
-            // take Tanya to the LZ
-            if (self.World.FrameNumber == 1)
-            {
-                FlyTanyaToInsertionLZ(self);
-            }
-            // objectives
-            if (currentObjective == 0)
-            {
-                if (AlliesControlLab(self))
-                {
-                    SpawnSignalFlare(self);
-                    Sound.Play("flaren1.aud", 5);
-                    SpawnEinsteinAtLab(self); // spawn Einstein once the area is clear
-                    Sound.Play("einok1.aud"); // "Incredible!" - Einstein
-                    SendShips(self);
-                    NextObjective();
-                    DisplayObjective();
-                    currentAttackWaveFrameNumber = self.World.FrameNumber;
-                }
-                if (lab.Destroyed)
-                {
-                    MissionFailed(self, "Einstein was killed.");
-                }
-            }
-            else if (currentObjective == 1)
-            {
-                if (self.World.FrameNumber >= currentAttackWaveFrameNumber + 600)
-                {
-                    Sound.Play("enmyapp1.aud", 5);
-                    SendAttackWave(self, attackWave);
-                    currentAttackWave++;
-                    currentAttackWaveFrameNumber = self.World.FrameNumber;
-                    if (currentAttackWave >= einsteinChinookArrivesAtAttackWave)
-                    {
-                        SendAttackWave(self, lastAttackWaveAddition);
-                    }
-                    if (currentAttackWave == einsteinChinookArrivesAtAttackWave)
-                    {
-                        FlyEinsteinFromExtractionLZ(self);
-                    }
-                }
-                if (einsteinChinook != null && !self.World.Map.IsInMap(einsteinChinook.Location) && !einstein.IsInWorld)
-                {
-                    MissionAccomplished(self, "Einstein was rescued.");
-                }
-                if (einstein.Destroyed)
-                {
-                    MissionFailed(self, "Einstein was killed.");
-                }
-            }
-            if (tanya.Destroyed)
-            {
-                MissionFailed(self, "Tanya was killed.");
-            }
-        }
-
-        private void SpawnSignalFlare(Actor self)
-        {
-            self.World.CreateActor(signalFlareName, new TypeDictionary { new OwnerInit(allies), new LocationInit(extractionLZ.Location) });
-        }
-
-        private void SendAttackWave(Actor self, IEnumerable<string> wave)
-        {
-            foreach (var unit in wave)
-            {
-                var spawnActor = self.World.SharedRandom.Next(2) == 0 ? attackEntryPoint1 : attackEntryPoint2;
-                var actor = self.World.CreateActor(unit, new TypeDictionary { new OwnerInit(soviets), new LocationInit(spawnActor.Location) });
-                actor.QueueActivity(new AttackMove.AttackMoveActivity(actor, new Attack(Target.FromActor(einstein), 3))); // better way of doing this?
-            }
-        }
-
-        private IEnumerable<Actor> UnitsNearActor(Actor self, Actor actor, int range)
-        {
-            return self.World.FindUnitsInCircle(actor.CenterLocation, Game.CellSize * range)
-                .Where(a => a.IsInWorld && a != self.World.WorldActor && !a.Destroyed && a.HasTrait<IMove>() && !a.Owner.NonCombatant);
-        }
-
-        private bool AlliesControlLab(Actor self)
-        {
-            var units = UnitsNearActor(self, lab, labRange);
-            return units.Any() && units.All(a => a.Owner == allies);
-        }
-
-        private void SpawnEinsteinAtLab(Actor self)
-        {
-            einstein = self.World.CreateActor(einsteinName, new TypeDictionary { new OwnerInit(allies), new LocationInit(lab.Location) });
-        }
-
-        private void SendShips(Actor self)
-        {
-            for (int i = 0; i < ships.Length; i++)
-            {
-                var actor = self.World.CreateActor(ships[i],
-                    new TypeDictionary { new OwnerInit(allies), new LocationInit(shipSpawnPoint.Location + new CVec(i * 2, 0)) });
-                actor.QueueActivity(new Move.Move(shipMovePoint.Location + new CVec(i * 4, 0)));
-            }
-        }
-
-        private void FlyEinsteinFromExtractionLZ(Actor self)
-        {
-            einsteinChinook = self.World.CreateActor(chinookName, new TypeDictionary { new OwnerInit(allies), new LocationInit(extractionLZEntryPoint.Location) });
-            einsteinChinook.QueueActivity(new HeliFly(extractionLZ.CenterLocation));
-            einsteinChinook.QueueActivity(new Turn(0));
-            einsteinChinook.QueueActivity(new HeliLand(true));
-            einsteinChinook.QueueActivity(new WaitFor(() => einsteinChinook.Trait<Cargo>().Passengers.Contains(einstein)));
-            einsteinChinook.QueueActivity(new Wait(150));
-            einsteinChinook.QueueActivity(new HeliFly(chinookExitPoint.CenterLocation));
-            einsteinChinook.QueueActivity(new RemoveSelf());
-        }
-
-        private void FlyTanyaToInsertionLZ(Actor self)
-        {
-            tanya = self.World.CreateActor(false, tanyaName, new TypeDictionary { new OwnerInit(allies) });
-            var chinook = self.World.CreateActor(chinookName, new TypeDictionary { new OwnerInit(allies), new LocationInit(insertionLZEntryPoint.Location) });
-            chinook.Trait<Cargo>().Load(chinook, tanya);
-            // use CenterLocation for HeliFly, Location for Move
-            chinook.QueueActivity(new HeliFly(insertionLZ.CenterLocation));
-            chinook.QueueActivity(new Turn(0));
-            chinook.QueueActivity(new HeliLand(true));
-            chinook.QueueActivity(new UnloadCargo(true));
-            chinook.QueueActivity(new CallFunc(() => Sound.Play("laugh1.aud")));
-            chinook.QueueActivity(new Wait(150));
-            chinook.QueueActivity(new HeliFly(chinookExitPoint.CenterLocation));
-            chinook.QueueActivity(new RemoveSelf());
-        }
-
-        public void WorldLoaded(World w)
-        {
-            allies = w.Players.Single(p => p.InternalName == "Allies");
-            soviets = w.Players.Single(p => p.InternalName == "Soviets");
-            var actors = w.WorldActor.Trait<SpawnMapActors>().Actors;
-            insertionLZ = actors["InsertionLZ"];
-            extractionLZ = actors["ExtractionLZ"];
-            lab = actors["Lab"];
-            insertionLZEntryPoint = actors["InsertionLZEntryPoint"];
-            chinookExitPoint = actors["ChinookExitPoint"];
-            extractionLZEntryPoint = actors["ExtractionLZEntryPoint"];
-            shipSpawnPoint = actors["ShipSpawnPoint"];
-            shipMovePoint = actors["ShipMovePoint"];
-            attackEntryPoint1 = actors["SovietAttackEntryPoint1"];
-            attackEntryPoint2 = actors["SovietAttackEntryPoint2"];
-            Game.MoveViewport(insertionLZ.Location.ToFloat2());
-            music = Sound.Play("hell226m.aud"); // Hell March
-            Game.ConnectionStateChanged += StopMusic;
-        }
-
-        private void StopMusic(OrderManager orderManager)
-        {
-            if (!orderManager.GameStarted)
-            {
-                Sound.StopSound(music);
-                Game.ConnectionStateChanged -= StopMusic;
-            }
-        }
-    }
-}
->>>>>>> 3dc39b2c
+#region Copyright & License Information
+/*
+ * Copyright 2007-2012 The OpenRA Developers (see AUTHORS)
+ * This file is part of OpenRA, which is free software. It is made
+ * available to you under the terms of the GNU General Public License
+ * as published by the Free Software Foundation. For more information,
+ * see COPYING.
+ */
+#endregion
+
+using System.Collections.Generic;
+using System.Drawing;
+using System.Linq;
+using OpenRA.FileFormats;
+using OpenRA.Mods.RA.Activities;
+using OpenRA.Mods.RA.Air;
+using OpenRA.Network;
+using OpenRA.Traits;
+
+namespace OpenRA.Mods.RA.Missions
+{
+    class Allies01ScriptInfo : TraitInfo<Allies01Script>, Requires<SpawnMapActorsInfo> { }
+
+    class Allies01Script : IWorldLoaded, ITick
+    {
+        static readonly string[] objectives =
+        {
+            "Find Einstein.",
+            "Wait for the helicopter and extract Einstein."
+        };
+
+        int currentObjective;
+
+        Player allies;
+        Player soviets;
+
+        Actor insertionLZ;
+        Actor extractionLZ;
+        Actor lab;
+        Actor insertionLZEntryPoint;
+        Actor extractionLZEntryPoint;
+        Actor chinookExitPoint;
+        Actor shipSpawnPoint;
+        Actor shipMovePoint;
+        Actor einstein;
+        Actor einsteinChinook;
+        Actor tanya;
+        Actor attackEntryPoint1;
+        Actor attackEntryPoint2;
+
+        static readonly string[] taunts = { "laugh1.aud", "lefty1.aud", "cmon1.aud", "gotit1.aud" };
+
+        static readonly string[] ships = { "ca", "ca", "ca", "ca" };
+        static readonly string[] patrol = { "e1", "dog", "e1" };
+
+        static readonly string[] attackWave = { "e1", "e1", "e1", "e1", "e2", "e2", "e2", "e2", "dog" };
+        static readonly string[] lastAttackWaveAddition = { "3tnk", "e1", "e1", "e1", "e1", "e2", "e2", "e2", "e2" };
+        int currentAttackWaveFrameNumber;
+        int currentAttackWave;
+        const int einsteinChinookArrivesAtAttackWave = 5;
+
+        const int labRange = 5;
+        const string einsteinName = "einstein";
+        const string tanyaName = "e7";
+        const string chinookName = "tran";
+        const string signalFlareName = "flare";
+
+        void DisplayObjective()
+        {
+            Game.AddChatLine(Color.LimeGreen, "Objective", objectives[currentObjective]);
+            Sound.Play("bleep6.aud", 5);
+        }
+
+        void MissionFailed(Actor self, string text)
+        {
+            if (allies.WinState != WinState.Undefined)
+            {
+                return;
+            }
+            allies.WinState = WinState.Lost;
+            Game.AddChatLine(Color.Red, "Mission failed", text);
+            self.World.LocalShroud.Disabled = true;
+            Sound.Play("misnlst1.aud", 5);
+        }
+
+        void MissionAccomplished(Actor self, string text)
+        {
+            if (allies.WinState != WinState.Undefined)
+            {
+                return;
+            }
+            allies.WinState = WinState.Won;
+            Game.AddChatLine(Color.Blue, "Mission accomplished", text);
+            self.World.LocalShroud.Disabled = true;
+            Sound.Play("misnwon1.aud", 5);
+        }
+
+        public void Tick(Actor self)
+        {
+            if (allies.WinState != WinState.Undefined)
+            {
+                return;
+            }
+            // display current objective every so often
+            if (self.World.FrameNumber % 1500 == 1)
+            {
+                DisplayObjective();
+            }
+            // taunt every so often
+            if (self.World.FrameNumber % 1000 == 0)
+            {
+                Sound.Play(taunts[self.World.SharedRandom.Next(taunts.Length)]);
+            }
+            // take Tanya to the LZ
+            if (self.World.FrameNumber == 1)
+            {
+                FlyTanyaToInsertionLZ(self);
+                SendPatrol(self);
+            }
+            // objectives
+            if (currentObjective == 0)
+            {
+                if (AlliesControlLab(self))
+                {
+                    SpawnSignalFlare(self);
+                    Sound.Play("flaren1.aud", 5);
+                    SpawnEinsteinAtLab(self); // spawn Einstein once the area is clear
+                    Sound.Play("einok1.aud"); // "Incredible!" - Einstein
+                    SendShips(self);
+                    currentObjective++;
+                    DisplayObjective();
+                    currentAttackWaveFrameNumber = self.World.FrameNumber;
+                }
+                if (lab.Destroyed)
+                {
+                    MissionFailed(self, "Einstein was killed.");
+                }
+            }
+            else if (currentObjective == 1)
+            {
+                if (self.World.FrameNumber >= currentAttackWaveFrameNumber + 600)
+                {
+                    Sound.Play("enmyapp1.aud", 5);
+                    SendAttackWave(self, attackWave);
+                    currentAttackWave++;
+                    currentAttackWaveFrameNumber = self.World.FrameNumber;
+                    if (currentAttackWave >= einsteinChinookArrivesAtAttackWave)
+                    {
+                        SendAttackWave(self, lastAttackWaveAddition);
+                    }
+                    if (currentAttackWave == einsteinChinookArrivesAtAttackWave)
+                    {
+                        FlyEinsteinFromExtractionLZ(self);
+                    }
+                }
+                if (einsteinChinook != null && !self.World.Map.IsInMap(einsteinChinook.Location) && einsteinChinook.Trait<Cargo>().Passengers.Contains(einstein))
+                {
+                    MissionAccomplished(self, "Einstein was rescued.");
+                }
+                if (einstein.Destroyed)
+                {
+                    MissionFailed(self, "Einstein was killed.");
+                }
+            }
+            if (tanya.Destroyed)
+            {
+                MissionFailed(self, "Tanya was killed.");
+            }
+            ManageSovietOre();
+        }
+
+        void ManageSovietOre()
+        {
+            var res = soviets.PlayerActor.Trait<PlayerResources>();
+            res.TakeOre(res.Ore);
+            res.TakeCash(res.Cash);
+        }
+
+        void SpawnSignalFlare(Actor self)
+        {
+            self.World.CreateActor(signalFlareName, new TypeDictionary { new OwnerInit(allies), new LocationInit(extractionLZ.Location) });
+        }
+
+        void SendAttackWave(Actor self, IEnumerable<string> wave)
+        {
+            foreach (var unit in wave)
+            {
+                var spawnActor = self.World.SharedRandom.Next(2) == 0 ? attackEntryPoint1 : attackEntryPoint2;
+                var actor = self.World.CreateActor(unit, new TypeDictionary { new OwnerInit(soviets), new LocationInit(spawnActor.Location) });
+                Activity innerActivity;
+                if (einstein != null && einstein.IsInWorld)
+                {
+                    innerActivity = new Attack(Target.FromActor(einstein), 3);
+                }
+                else
+                {
+                    innerActivity = new Move.Move(extractionLZ.Location, 3);
+                }
+                actor.QueueActivity(new AttackMove.AttackMoveActivity(actor, innerActivity));
+            }
+        }
+
+        void SendPatrol(Actor self)
+        {
+            for (int i = 0; i < patrol.Length; i++)
+            {
+                var actor = self.World.CreateActor(patrol[i], new TypeDictionary { new OwnerInit(soviets), new LocationInit(insertionLZ.Location + new CVec(-1 + i, 10 + i * 2)) });
+                actor.QueueActivity(new Move.Move(insertionLZ.Location));
+            }
+        }
+
+        IEnumerable<Actor> UnitsNearActor(Actor self, Actor actor, int range)
+        {
+            return self.World.FindUnitsInCircle(actor.CenterLocation, Game.CellSize * range)
+                .Where(a => a.IsInWorld && a != self.World.WorldActor && !a.Destroyed && a.HasTrait<IMove>() && !a.Owner.NonCombatant);
+        }
+
+        bool AlliesControlLab(Actor self)
+        {
+            var units = UnitsNearActor(self, lab, labRange);
+            return units.Any() && units.All(a => a.Owner == allies);
+        }
+
+        void SpawnEinsteinAtLab(Actor self)
+        {
+            einstein = self.World.CreateActor(einsteinName, new TypeDictionary { new OwnerInit(allies), new LocationInit(lab.Location) });
+            einstein.QueueActivity(new Move.Move(lab.Location - new CVec(0, 2)));
+        }
+
+        void SendShips(Actor self)
+        {
+            for (int i = 0; i < ships.Length; i++)
+            {
+                var actor = self.World.CreateActor(ships[i],
+                    new TypeDictionary { new OwnerInit(allies), new LocationInit(shipSpawnPoint.Location + new CVec(i * 2, 0)) });
+                actor.QueueActivity(new Move.Move(shipMovePoint.Location + new CVec(i * 4, 0)));
+            }
+        }
+
+        void FlyEinsteinFromExtractionLZ(Actor self)
+        {
+            einsteinChinook = self.World.CreateActor(chinookName, new TypeDictionary { new OwnerInit(allies), new LocationInit(extractionLZEntryPoint.Location) });
+            einsteinChinook.QueueActivity(new HeliFly(extractionLZ.CenterLocation));
+            einsteinChinook.QueueActivity(new Turn(0));
+            einsteinChinook.QueueActivity(new HeliLand(true));
+            einsteinChinook.QueueActivity(new WaitFor(() => einsteinChinook.Trait<Cargo>().Passengers.Contains(einstein)));
+            einsteinChinook.QueueActivity(new Wait(150));
+            einsteinChinook.QueueActivity(new HeliFly(chinookExitPoint.CenterLocation));
+            einsteinChinook.QueueActivity(new RemoveSelf());
+        }
+
+        void FlyTanyaToInsertionLZ(Actor self)
+        {
+            tanya = self.World.CreateActor(false, tanyaName, new TypeDictionary { new OwnerInit(allies) });
+            var chinook = self.World.CreateActor(chinookName, new TypeDictionary { new OwnerInit(allies), new LocationInit(insertionLZEntryPoint.Location) });
+            chinook.Trait<Cargo>().Load(chinook, tanya);
+            chinook.QueueActivity(new HeliFly(insertionLZ.CenterLocation));
+            chinook.QueueActivity(new Turn(0));
+            chinook.QueueActivity(new HeliLand(true));
+            chinook.QueueActivity(new UnloadCargo());
+            chinook.QueueActivity(new UnloadCargo(true));
+            chinook.QueueActivity(new CallFunc(() => Sound.Play("laugh1.aud")));
+            chinook.QueueActivity(new Wait(150));
+            chinook.QueueActivity(new HeliFly(chinookExitPoint.CenterLocation));
+            chinook.QueueActivity(new RemoveSelf());
+        }
+
+        public void WorldLoaded(World w)
+        {
+            allies = w.Players.Single(p => p.InternalName == "Allies");
+            soviets = w.Players.Single(p => p.InternalName == "Soviets");
+            var actors = w.WorldActor.Trait<SpawnMapActors>().Actors;
+            insertionLZ = actors["InsertionLZ"];
+            extractionLZ = actors["ExtractionLZ"];
+            lab = actors["Lab"];
+            insertionLZEntryPoint = actors["InsertionLZEntryPoint"];
+            chinookExitPoint = actors["ChinookExitPoint"];
+            extractionLZEntryPoint = actors["ExtractionLZEntryPoint"];
+            shipSpawnPoint = actors["ShipSpawnPoint"];
+            shipMovePoint = actors["ShipMovePoint"];
+            attackEntryPoint1 = actors["SovietAttackEntryPoint1"];
+            attackEntryPoint2 = actors["SovietAttackEntryPoint2"];
+            Game.MoveViewport(insertionLZ.Location.ToFloat2());
+            Sound.PlayMusic(Rules.Music["hell226m"]); // Hell March
+            Game.ConnectionStateChanged += StopMusic;
+        }
+
+        void StopMusic(OrderManager orderManager)
+        {
+            if (!orderManager.GameStarted)
+            {
+                Sound.StopMusic();
+                Game.ConnectionStateChanged -= StopMusic;
+            }
+        }
+    }
+}